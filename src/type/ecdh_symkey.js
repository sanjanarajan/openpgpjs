// OpenPGP.js - An OpenPGP implementation in javascript
// Copyright (C) 2015-2016 Decentral
//
// This library is free software; you can redistribute it and/or
// modify it under the terms of the GNU Lesser General Public
// License as published by the Free Software Foundation; either
// version 3.0 of the License, or (at your option) any later version.
//
// This library is distributed in the hope that it will be useful,
// but WITHOUT ANY WARRANTY; without even the implied warranty of
// MERCHANTABILITY or FITNESS FOR A PARTICULAR PURPOSE.  See the GNU
// Lesser General Public License for more details.
//
// You should have received a copy of the GNU Lesser General Public
// License along with this library; if not, write to the Free Software
// Foundation, Inc., 51 Franklin Street, Fifth Floor, Boston, MA  02110-1301  USA

/**
 * Encoded symmetric key for ECDH<br/>
 * <br/>
 * @requires util
 * @module type/ecdh_symkey
 */

import util from '../util';

/**
 * @constructor
 */
function ECDHSymmetricKey(data) {
  if (typeof data === 'undefined') {
    data = new Uint8Array([]);
  } else if (util.isString(data)) {
    data = util.str2Uint8Array(data);
  } else {
    data = new Uint8Array(data);
  }
  this.data = data;
}

/**
 * Read an ECDHSymmetricKey from an Uint8Array
 * @param  {Uint8Array}  input  Where to read the encoded symmetric key from
 * @return {Number}             Number of read bytes
 */
ECDHSymmetricKey.prototype.read = function (input) {
  if (input.length >= 1) {
    const length = input[0];
    if (input.length >= 1+length) {
      this.data = input.subarray(1, 1+length);
      return 1+this.data.length;
    }
  }
  throw new Error('Invalid symmetric key');
};

/**
 * Write an ECDHSymmetricKey as an Uint8Array
 * @return  {Uint8Array}  An array containing the value
 */
ECDHSymmetricKey.prototype.write = function () {
  return util.concatUint8Array([new Uint8Array([this.data.length]), this.data]);
};

<<<<<<< HEAD
export default ECDHSymmetricKey;
=======
ECDHSymmetricKey.fromClone = function (clone) {
  return new ECDHSymmetricKey(clone.data);
};
>>>>>>> 51adfcc2
<|MERGE_RESOLUTION|>--- conflicted
+++ resolved
@@ -62,10 +62,8 @@
   return util.concatUint8Array([new Uint8Array([this.data.length]), this.data]);
 };
 
-<<<<<<< HEAD
-export default ECDHSymmetricKey;
-=======
 ECDHSymmetricKey.fromClone = function (clone) {
   return new ECDHSymmetricKey(clone.data);
 };
->>>>>>> 51adfcc2
+
+export default ECDHSymmetricKey;